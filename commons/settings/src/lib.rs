--- conflicted
+++ resolved
@@ -1,12 +1,12 @@
+use crate::{
+    messaging::MessagingSettings, provisioning::ProvisioningSettings, telemetry::TelemetrySettings,
+};
 use anyhow::{bail, Result};
-<<<<<<< HEAD
 use dotenv::dotenv;
-use crate::{provisioning::ProvisioningSettings, messaging::MessagingSettings, telemetry::TelemetrySettings};
+pub mod messaging;
 pub mod provisioning;
-pub mod messaging;
 pub mod telemetry;
 
-=======
 use serde::{Deserialize, Serialize};
 use std::{env, fmt, fs::File, path::PathBuf};
 use tracing::{error, info};
@@ -14,7 +14,6 @@
 use crate::{messaging::MessagingSettings, provisioning::ProvisioningSettings};
 pub mod messaging;
 pub mod provisioning;
->>>>>>> fbd1b84f
 
 /// Agent Settings - Struct corresponding to the settings.yml schema
 #[derive(Debug, Deserialize, Serialize, Clone)]
@@ -23,7 +22,7 @@
     pub server: ServerSettings,
     pub provisioning: ProvisioningSettings,
     pub messaging: MessagingSettings,
-    pub telemetry: TelemetrySettings
+    pub telemetry: TelemetrySettings,
 }
 
 impl Default for AgentSettings {
@@ -33,7 +32,7 @@
             server: ServerSettings::default(),
             provisioning: ProvisioningSettings::default(),
             messaging: MessagingSettings::default(),
-            telemetry: TelemetrySettings::default()
+            telemetry: TelemetrySettings::default(),
         }
     }
 }
