--- conflicted
+++ resolved
@@ -3,11 +3,8 @@
 };
 use anyhow::{bail, Result};
 use device_settings::DeviceSettings;
-<<<<<<< HEAD
+use dotenv::dotenv;
 use networking::NetworkingSettings;
-=======
-use dotenv::dotenv;
->>>>>>> 873cfc7e
 use serde::{Deserialize, Serialize};
 use std::{env, fmt, fs::File, path::PathBuf};
 use tracing::{error, info};
@@ -25,11 +22,8 @@
     pub provisioning: ProvisioningSettings,
     pub messaging: MessagingSettings,
     pub device_settings: DeviceSettings,
-<<<<<<< HEAD
     pub networking: NetworkingSettings,
-=======
     pub telemetry: TelemetrySettings,
->>>>>>> 873cfc7e
 }
 
 impl Default for AgentSettings {
@@ -40,11 +34,8 @@
             provisioning: ProvisioningSettings::default(),
             messaging: MessagingSettings::default(),
             device_settings: DeviceSettings::default(),
-<<<<<<< HEAD
             networking: NetworkingSettings::default(),
-=======
             telemetry: TelemetrySettings::default(),
->>>>>>> 873cfc7e
         }
     }
 }
