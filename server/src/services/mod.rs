--- conflicted
+++ resolved
@@ -1,7 +1,3 @@
-<<<<<<< HEAD
-pub mod provisioning;
-pub mod telemetry;
-=======
 pub mod device_settings;
 pub mod provisioning;
->>>>>>> f2ba70db
+pub mod telemetry;